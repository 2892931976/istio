--- conflicted
+++ resolved
@@ -27,6 +27,7 @@
 import (
 	"bytes"
 	"flag"
+	"net/http"
 	"os"
 	"strings"
 	"testing"
@@ -40,19 +41,15 @@
 )
 
 const (
-<<<<<<< HEAD
 	servicesYaml       = "tests/e2e/tests/simple/servicesToBeInjected.yaml"
 	nonInjectedYaml    = "tests/e2e/tests/simple/servicesNotInjected.yaml"
 	defaultRouteYaml   = "tests/e2e/tests/simple/default-route.yaml"
 	weightedRoute1Yaml = "tests/e2e/tests/simple/weighted-route1.yaml"
 	weightedRoute2Yaml = "tests/e2e/tests/simple/weighted-route2.yaml"
 	routingRNPYaml     = "tests/e2e/tests/simple/routingruleNoPods.yaml"
-=======
-	servicesYaml         = "tests/e2e/tests/simple/servicesToBeInjected.yaml"
-	nonInjectedYaml      = "tests/e2e/tests/simple/servicesNotInjected.yaml"
+
 	timeToWaitForPods    = 20 * time.Second
 	timeToWaitForIngress = 100 * time.Second
->>>>>>> c13fa4be
 )
 
 type testConfig struct {
@@ -200,51 +197,51 @@
 		return
 	}
 	url := gateway + "/debug"
-	/*
-		go func() {
-
-			time.Sleep(10 * time.Second)
-
-			defaultRoutePath := util.GetResourcePath(defaultRouteYaml)
-			if err := tc.Kube.Istioctl.CreateRule(defaultRoutePath); err != nil {
-				t.Errorf("istioctl rule create %s failed", defaultRouteYaml)
-				return
-			}
-
-			time.Sleep(15 * time.Second)
-
-			log.Infof("Changing rules mid run to v1/v2")
-			weightedRoute1Path := util.GetResourcePath(weightedRoute1Yaml)
-			if err := tc.Kube.Istioctl.CreateRule(weightedRoute1Path); err != nil {
-				t.Errorf("istioctl rule create %s failed", weightedRoute1Yaml)
-				return
-			}
-
-			time.Sleep(15 * time.Second)
-
-			log.Infof("Changing rules weight mid run to v1/v2")
-			weightedRoute2Path := util.GetResourcePath(weightedRoute2Yaml)
-			if err := tc.Kube.Istioctl.CreateRule(weightedRoute1Path); err != nil {
-				t.Errorf("istioctl rule create %s failed", weightedRoute2Yaml)
-				return
-			}
-
-			time.Sleep(15 * time.Second)
-
-			util.KubeDelete(tc.Kube.Namespace, weightedRoute2Path) // nolint:errcheck
-
-			time.Sleep(15 * time.Second)
-			util.KubeDelete(tc.Kube.Namespace, weightedRoute1Path) // nolint:errcheck
-			time.Sleep(15 * time.Second)
-			util.KubeDelete(tc.Kube.Namespace, defaultRoutePath) // nolint:errcheck
-
-		}()*/
+
+	go func() {
+
+		time.Sleep(10 * time.Second)
+
+		defaultRoutePath := util.GetResourcePath(defaultRouteYaml)
+		if err := tc.Kube.Istioctl.CreateRule(defaultRoutePath); err != nil {
+			t.Errorf("istioctl rule create %s failed", defaultRouteYaml)
+			return
+		}
+
+		time.Sleep(15 * time.Second)
+
+		log.Infof("Changing rules mid run to v1/v2")
+		weightedRoute1Path := util.GetResourcePath(weightedRoute1Yaml)
+		if err := tc.Kube.Istioctl.CreateRule(weightedRoute1Path); err != nil {
+			t.Errorf("istioctl rule create %s failed", weightedRoute1Yaml)
+			return
+		}
+
+		time.Sleep(15 * time.Second)
+
+		log.Infof("Changing rules weight mid run to v1/v2")
+		weightedRoute2Path := util.GetResourcePath(weightedRoute2Yaml)
+		if err := tc.Kube.Istioctl.CreateRule(weightedRoute1Path); err != nil {
+			t.Errorf("istioctl rule create %s failed", weightedRoute2Yaml)
+			return
+		}
+
+		time.Sleep(15 * time.Second)
+
+		util.KubeDelete(tc.Kube.Namespace, weightedRoute2Path) // nolint:errcheck
+
+		time.Sleep(15 * time.Second)
+		util.KubeDelete(tc.Kube.Namespace, weightedRoute1Path) // nolint:errcheck
+		time.Sleep(15 * time.Second)
+		util.KubeDelete(tc.Kube.Namespace, defaultRoutePath) // nolint:errcheck
+
+	}()
 
 	// run at a low/moderate QPS for a while while changing the routing rules,
 	// check for any non 200s
 	opts := fhttp.HTTPRunnerOptions{
 		RunnerOptions: periodic.RunnerOptions{
-			QPS:        8,
+			QPS:        1,
 			Duration:   120 * time.Second,
 			NumThreads: 1,
 		},
