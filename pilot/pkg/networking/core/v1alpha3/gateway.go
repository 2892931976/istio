--- conflicted
+++ resolved
@@ -185,12 +185,9 @@
 			},
 			AlpnProtocols: ListenersALPNProtocols,
 		},
-<<<<<<< HEAD
 		// For ingress, or if only one cert is defined we should not require SNI (would
 		// break compat with not-so-old devices, IoT, etc)
-=======
 		// TODO: Need config option to enable SNI
->>>>>>> 60c411df
 		//RequireSni: &types.BoolValue{
 		//	Value: true, // is that OKAY?
 		//},
